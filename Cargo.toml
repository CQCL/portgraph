[package]
name = "portgraph"
version = "0.13.3"
license = "Apache-2.0"

readme = "README.md"
documentation = "https://docs.rs/portgraph/"
repository = "https://github.com/CQCL/portgraph"

description = "Data structure library for directed graphs with first-level ports."
keywords = ["data-structure", "graph"]
categories = ["data-structures"]

edition = "2021"
rust-version = "1.75"

[lib]
bench = false
name = "portgraph"
path = "src/lib.rs"

[dependencies]
<<<<<<< HEAD
thiserror = "2.0.3"
=======
thiserror = "2.0.12"
pyo3 = { version = "0.23", optional = true, features = ["multiple-pymethods"] }
>>>>>>> 63b34281
bitvec = "1.0.1"
serde = { version = "1.0.219", features = ["derive"], optional = true }
proptest = { version = "1.6.0", optional = true }
rand = { version = "0.9.0", optional = true }
petgraph = { version = "0.8.1", optional = true }
delegate = "0.13.3"
itertools = "0.14.0"
# There can only be one `pyo3` dependency in the whole workspace, so we use a
# loose version constraint to prevent breaking changes in dependent crates where possible.
pyo3 = { version = ">= 0.23, < 0.25", optional = true, features = [
    "multiple-pymethods",
] }

[features]
pyo3 = ["dep:pyo3"]
serde = ["dep:serde", "bitvec/serde"]
proptest = ["dep:proptest", "dep:rand"]
petgraph = ["dep:petgraph"]

[dev-dependencies]
criterion = { version = "0.5.1", features = ["html_reports"] }
iai-callgrind = "0.14.0"
rmp-serde = "1.1.1"
rstest = "0.25.0"
itertools = "0.14.0"
insta = "1.42.2"

[[bench]]
name = "criterion_benches"
harness = false

[[bench]]
name = "iai_benches"
harness = false

[profile.bench]
debug = true<|MERGE_RESOLUTION|>--- conflicted
+++ resolved
@@ -20,12 +20,7 @@
 path = "src/lib.rs"
 
 [dependencies]
-<<<<<<< HEAD
-thiserror = "2.0.3"
-=======
 thiserror = "2.0.12"
-pyo3 = { version = "0.23", optional = true, features = ["multiple-pymethods"] }
->>>>>>> 63b34281
 bitvec = "1.0.1"
 serde = { version = "1.0.219", features = ["derive"], optional = true }
 proptest = { version = "1.6.0", optional = true }
