--- conflicted
+++ resolved
@@ -19,14 +19,9 @@
 pyo3 = ["dep:pyo3"]
 
 [dev-dependencies]
-<<<<<<< HEAD
 criterion = { version = "0.4.0", features = ["html_reports"] }
 proptest = "1.1.0"
 rstest = "0.12.0"
-=======
-rstest = "0.12.0"
-criterion = "0.4.0"
->>>>>>> 468f335b
 
 [[bench]]
 name = "portgraph"
