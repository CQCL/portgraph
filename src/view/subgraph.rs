--- conflicted
+++ resolved
@@ -717,7 +717,6 @@
     }
 
     #[test]
-<<<<<<< HEAD
     fn test_disconnected_components() {
         let mut graph = PortGraph::new();
         let n0 = graph.add_node(0, 1);
@@ -761,7 +760,9 @@
         );
         // (The subgraph cannot be recreated from said boundary,
         //    see https://github.com/CQCL/portgraph/issues/179.)
-=======
+    }
+
+    #[test]
     fn test_copy_in_parent() {
         let mut graph = PortGraph::new();
         // First component: n0 -> n1 + cycle
@@ -928,6 +929,5 @@
                 .collect_vec(),
             [(multiport, out_edge(n1)), (multiport, out_edge(n1_copy))]
         );
->>>>>>> b0c0cfcb
     }
 }